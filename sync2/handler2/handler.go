--- conflicted
+++ resolved
@@ -3,11 +3,8 @@
 import (
 	"context"
 	"encoding/json"
-<<<<<<< HEAD
 	"fmt"
 	"hash/fnv"
-=======
->>>>>>> 9862fad4
 	"os"
 	"sync"
 	"time"
@@ -71,14 +68,10 @@
 			Highlight int
 			Notif     int
 		}),
-<<<<<<< HEAD
 		accountDataMap:   &sync.Map{},
-		typingMap:        make(map[string]uint64),
-=======
 		typingMu:         &sync.Mutex{},
 		typingHandler:    make(map[string]sync2.PollerID),
 		PendingTxnIDs:    sync2.NewPendingTransactionIDs(pMap.DeviceIDs),
->>>>>>> 9862fad4
 		deviceDataTicker: sync2.NewDeviceDataTicker(deviceDataUpdateDuration),
 		e2eeWorkerPool:   internal.NewWorkerPool(500), // TODO: assign as fraction of db max conns, not hardcoded
 	}
@@ -563,21 +556,10 @@
 			DeviceID: p.DeviceID,
 		})
 	}()
-<<<<<<< HEAD
 }
 
 func fnvHash(event json.RawMessage) uint64 {
 	h := fnv.New64a()
 	h.Write(event)
 	return h.Sum64()
-}
-
-func typingHash(ephEvent json.RawMessage) uint64 {
-	h := fnv.New64a()
-	for _, userID := range gjson.ParseBytes(ephEvent).Get("content.user_ids").Array() {
-		h.Write([]byte(userID.Str))
-	}
-	return h.Sum64()
-=======
->>>>>>> 9862fad4
 }