package handler2

import (
	"context"
	"encoding/json"
	"os"
	"sync"
	"time"

	"github.com/jmoiron/sqlx"
	"github.com/matrix-org/sliding-sync/sqlutil"

	"github.com/getsentry/sentry-go"

	"github.com/matrix-org/sliding-sync/internal"
	"github.com/matrix-org/sliding-sync/pubsub"
	"github.com/matrix-org/sliding-sync/state"
	"github.com/matrix-org/sliding-sync/sync2"
	"github.com/prometheus/client_golang/prometheus"
	"github.com/rs/zerolog"
	"github.com/tidwall/gjson"
)

var logger = zerolog.New(os.Stdout).With().Timestamp().Logger().Output(zerolog.ConsoleWriter{
	Out:        os.Stderr,
	TimeFormat: "15:04:05",
})

// Handler is responsible for starting v2 pollers at startup;
// processing v2 data (as a sync2.V2DataReceiver) and publishing updates (pubsub.Payload to V2Listeners);
// and receiving and processing EnsurePolling events.
type Handler struct {
	pMap      sync2.IPollerMap
	v2Store   *sync2.Storage
	Store     *state.Storage
	v2Pub     pubsub.Notifier
	v3Sub     *pubsub.V3Sub
	unreadMap map[string]struct {
		Highlight int
		Notif     int
	}
	// room_id -> PollerID, stores which Poller is allowed to update typing notifications
	typingHandler map[string]sync2.PollerID
	typingMu      *sync.Mutex
	PendingTxnIDs *sync2.PendingTransactionIDs

	deviceDataTicker *sync2.DeviceDataTicker
	e2eeWorkerPool   *internal.WorkerPool

	numPollers prometheus.Gauge
	subSystem  string
}

func NewHandler(
	pMap sync2.IPollerMap, v2Store *sync2.Storage, store *state.Storage,
	pub pubsub.Notifier, sub pubsub.Listener, enablePrometheus bool, deviceDataUpdateDuration time.Duration,
) (*Handler, error) {
	h := &Handler{
		pMap:      pMap,
		v2Store:   v2Store,
		Store:     store,
		subSystem: "poller",
		unreadMap: make(map[string]struct {
			Highlight int
			Notif     int
		}),
		typingMu:         &sync.Mutex{},
		typingHandler:    make(map[string]sync2.PollerID),
		PendingTxnIDs:    sync2.NewPendingTransactionIDs(pMap.DeviceIDs),
		deviceDataTicker: sync2.NewDeviceDataTicker(deviceDataUpdateDuration),
		e2eeWorkerPool:   internal.NewWorkerPool(500), // TODO: assign as fraction of db max conns, not hardcoded
	}

	if enablePrometheus {
		h.addPrometheusMetrics()
		pub = pubsub.NewPromNotifier(pub, h.subSystem)
	}
	h.v2Pub = pub

	// listen for v3 requests like requests to start polling
	v3Sub := pubsub.NewV3Sub(sub, h)
	h.v3Sub = v3Sub
	return h, nil
}

// Listen starts all consumers
func (h *Handler) Listen() {
	go func() {
		defer internal.ReportPanicsToSentry()
		err := h.v3Sub.Listen()
		if err != nil {
			logger.Err(err).Msg("Failed to listen for v3 messages")
			sentry.CaptureException(err)
		}
	}()
	h.e2eeWorkerPool.Start()
	h.deviceDataTicker.SetCallback(h.OnBulkDeviceDataUpdate)
	go h.deviceDataTicker.Run()
}

func (h *Handler) Teardown() {
	// stop polling and tear down DB conns
	h.v3Sub.Teardown()
	h.v2Pub.Close()
	h.Store.Teardown()
	h.v2Store.Teardown()
	h.pMap.Terminate()
	h.deviceDataTicker.Stop()
	if h.numPollers != nil {
		prometheus.Unregister(h.numPollers)
	}
}

func (h *Handler) StartV2Pollers() {
	tokens, err := h.v2Store.TokensTable.TokenForEachDevice(nil)
	if err != nil {
		logger.Err(err).Msg("StartV2Pollers: failed to query tokens")
		sentry.CaptureException(err)
		return
	}
	// how many concurrent pollers to make at startup.
	// Too high and this will flood the upstream server with sync requests at startup.
	// Too low and this will take ages for the v2 pollers to startup.
	numWorkers := 16
	numFails := 0
	ch := make(chan sync2.TokenForPoller, len(tokens))
	for _, t := range tokens {
		// if we fail to decrypt the access token, skip it.
		if t.AccessToken == "" {
			numFails++
			continue
		}
		ch <- t
	}
	close(ch)
	logger.Info().Int("num_devices", len(tokens)).Int("num_fail_decrypt", numFails).Msg("StartV2Pollers")
	var wg sync.WaitGroup
	wg.Add(numWorkers)
	for i := 0; i < numWorkers; i++ {
		go func() {
			defer wg.Done()
			for t := range ch {
				pid := sync2.PollerID{
					UserID:   t.UserID,
					DeviceID: t.DeviceID,
				}
				h.pMap.EnsurePolling(
					pid, t.AccessToken, t.Since, true,
					logger.With().Str("user_id", t.UserID).Str("device_id", t.DeviceID).Logger(),
				)
				h.v2Pub.Notify(pubsub.ChanV2, &pubsub.V2InitialSyncComplete{
					UserID:   t.UserID,
					DeviceID: t.DeviceID,
				})
			}
		}()
	}
	wg.Wait()
	logger.Info().Msg("StartV2Pollers finished")
	h.updateMetrics()
}

func (h *Handler) updateMetrics() {
	if h.numPollers == nil {
		return
	}
	h.numPollers.Set(float64(h.pMap.NumPollers()))
}

func (h *Handler) OnTerminated(ctx context.Context, pollerID sync2.PollerID) {
	// Check if this device is handling any typing notifications, of so, remove it
	h.typingMu.Lock()
	defer h.typingMu.Unlock()
	for roomID, devID := range h.typingHandler {
		if devID == pollerID {
			delete(h.typingHandler, roomID)
		}
	}
	h.updateMetrics()
}

func (h *Handler) OnExpiredToken(ctx context.Context, accessTokenHash, userID, deviceID string) {
	err := h.v2Store.TokensTable.Delete(accessTokenHash)
	if err != nil {
		logger.Err(err).Str("user", userID).Str("device", deviceID).Str("access_token_hash", accessTokenHash).Msg("V2: failed to expire token")
		internal.GetSentryHubFromContextOrDefault(ctx).CaptureException(err)
	}
	// Notify v3 side so it can remove the connection from ConnMap
	h.v2Pub.Notify(pubsub.ChanV2, &pubsub.V2ExpiredToken{
		UserID:   userID,
		DeviceID: deviceID,
	})
}

func (h *Handler) addPrometheusMetrics() {
	h.numPollers = prometheus.NewGauge(prometheus.GaugeOpts{
		Namespace: "sliding_sync",
		Subsystem: h.subSystem,
		Name:      "num_pollers",
		Help:      "Number of active sync v2 pollers.",
	})
	prometheus.MustRegister(h.numPollers)
}

// Emits nothing as no downstream components need it.
func (h *Handler) UpdateDeviceSince(ctx context.Context, userID, deviceID, since string) {
	err := h.v2Store.DevicesTable.UpdateDeviceSince(userID, deviceID, since)
	if err != nil {
		logger.Err(err).Str("user", userID).Str("device", deviceID).Str("since", since).Msg("V2: failed to persist since token")
		internal.GetSentryHubFromContextOrDefault(ctx).CaptureException(err)
	}
}

func (h *Handler) OnE2EEData(ctx context.Context, userID, deviceID string, otkCounts map[string]int, fallbackKeyTypes []string, deviceListChanges map[string]int) {
	var wg sync.WaitGroup
	wg.Add(1)
	h.e2eeWorkerPool.Queue(func() {
		defer wg.Done()
		// some of these fields may be set
		partialDD := internal.DeviceData{
			UserID:           userID,
			DeviceID:         deviceID,
			OTKCounts:        otkCounts,
			FallbackKeyTypes: fallbackKeyTypes,
			DeviceLists: internal.DeviceLists{
				New: deviceListChanges,
			},
		}
		_, err := h.Store.DeviceDataTable.Upsert(&partialDD)
		if err != nil {
			logger.Err(err).Str("user", userID).Msg("failed to upsert device data")
			internal.GetSentryHubFromContextOrDefault(ctx).CaptureException(err)
			return
		}
		// remember this to notify on pubsub later
		h.deviceDataTicker.Remember(sync2.PollerID{
			UserID:   userID,
			DeviceID: deviceID,
		})
	})
	wg.Wait()
}

// Called periodically by deviceDataTicker, contains many updates
func (h *Handler) OnBulkDeviceDataUpdate(payload *pubsub.V2DeviceData) {
	h.v2Pub.Notify(pubsub.ChanV2, payload)
}

func (h *Handler) Accumulate(ctx context.Context, userID, deviceID, roomID, prevBatch string, timeline []json.RawMessage) {
	// Remember any transaction IDs that may be unique to this user
	eventIDsWithTxns := make([]string, 0, len(timeline))     // in timeline order
	eventIDToTxnID := make(map[string]string, len(timeline)) // event_id -> txn_id
	// Also remember events which were sent by this user but lack a transaction ID.
	eventIDsLackingTxns := make([]string, 0, len(timeline))

	for _, e := range timeline {
		parsed := gjson.ParseBytes(e)
		eventID := parsed.Get("event_id").Str

		if txnID := parsed.Get("unsigned.transaction_id"); txnID.Exists() {
			eventIDsWithTxns = append(eventIDsWithTxns, eventID)
			eventIDToTxnID[eventID] = txnID.Str
			continue
		}

		if sender := parsed.Get("sender"); sender.Str == userID {
			eventIDsLackingTxns = append(eventIDsLackingTxns, eventID)
		}
	}

	if len(eventIDToTxnID) > 0 {
		// persist the txn IDs
		err := h.Store.TransactionsTable.Insert(userID, deviceID, eventIDToTxnID)
		if err != nil {
			logger.Err(err).Str("user", userID).Str("device", deviceID).Int("num_txns", len(eventIDToTxnID)).Msg("failed to persist txn IDs for user")
			internal.GetSentryHubFromContextOrDefault(ctx).CaptureException(err)
		}
	}

	// Insert new events
	numNew, latestNIDs, err := h.Store.Accumulate(userID, roomID, prevBatch, timeline)
	if err != nil {
		logger.Err(err).Int("timeline", len(timeline)).Str("room", roomID).Msg("V2: failed to accumulate room")
		internal.GetSentryHubFromContextOrDefault(ctx).CaptureException(err)
		return
	}

	// We've updated the database. Now tell any pubsub listeners what we learned.
	if numNew != 0 {
		h.v2Pub.Notify(pubsub.ChanV2, &pubsub.V2Accumulate{
			RoomID:    roomID,
			PrevBatch: prevBatch,
			EventNIDs: latestNIDs,
		})
	}

	if len(eventIDToTxnID) > 0 || len(eventIDsLackingTxns) > 0 {
		// The call to h.Store.Accumulate above only tells us about new events' NIDS;
		// for existing events we need to requery the database to fetch them.
		// Rather than try to reuse work, keep things simple and just fetch NIDs for
		// all events with txnIDs.
		var nidsByIDs map[string]int64
		eventIDsToFetch := append(eventIDsWithTxns, eventIDsLackingTxns...)
		err = sqlutil.WithTransaction(h.Store.DB, func(txn *sqlx.Tx) error {
			nidsByIDs, err = h.Store.EventsTable.SelectNIDsByIDs(txn, eventIDsToFetch)
			return err
		})
		if err != nil {
			logger.Err(err).
				Int("timeline", len(timeline)).
				Int("num_transaction_ids", len(eventIDsWithTxns)).
				Int("num_missing_transaction_ids", len(eventIDsLackingTxns)).
				Str("room", roomID).
				Msg("V2: failed to fetch nids for event transaction_id handling")
			internal.GetSentryHubFromContextOrDefault(ctx).CaptureException(err)
			return
		}

		for eventID, nid := range nidsByIDs {
			txnID, ok := eventIDToTxnID[eventID]
			if ok {
				h.PendingTxnIDs.SeenTxnID(eventID)
				h.v2Pub.Notify(pubsub.ChanV2, &pubsub.V2TransactionID{
					EventID:       eventID,
					RoomID:        roomID,
					UserID:        userID,
					DeviceID:      deviceID,
					TransactionID: txnID,
					NID:           nid,
				})
			} else {
				allClear, _ := h.PendingTxnIDs.MissingTxnID(eventID, userID, deviceID)
				if allClear {
					h.v2Pub.Notify(pubsub.ChanV2, &pubsub.V2TransactionID{
						EventID:       eventID,
						RoomID:        roomID,
						UserID:        userID,
						DeviceID:      deviceID,
						TransactionID: "",
						NID:           nid,
					})
				}
			}
		}
	}
}

func (h *Handler) Initialise(ctx context.Context, roomID string, state []json.RawMessage) []json.RawMessage {
	res, err := h.Store.Initialise(roomID, state)
	if err != nil {
		logger.Err(err).Int("state", len(state)).Str("room", roomID).Msg("V2: failed to initialise room")
		internal.GetSentryHubFromContextOrDefault(ctx).CaptureException(err)
		return nil
	}
	if res.AddedEvents {
		h.v2Pub.Notify(pubsub.ChanV2, &pubsub.V2Initialise{
			RoomID:      roomID,
			SnapshotNID: res.SnapshotID,
		})
	}
	return res.PrependTimelineEvents
}

func (h *Handler) SetTyping(ctx context.Context, pollerID sync2.PollerID, roomID string, ephEvent json.RawMessage) {
	h.typingMu.Lock()
	defer h.typingMu.Unlock()

	existingDevice := h.typingHandler[roomID]
	isPollerAssigned := existingDevice.DeviceID != "" && existingDevice.UserID != ""
	if isPollerAssigned && existingDevice != pollerID {
		// A different device is already handling typing notifications for this room
		return
	} else if !isPollerAssigned {
		// We're the first to call SetTyping, assign our pollerID
		h.typingHandler[roomID] = pollerID
	}

	// we don't persist this for long term storage as typing notifs are inherently ephemeral.
	// So rather than maintaining them forever, they will naturally expire when we terminate.
	h.v2Pub.Notify(pubsub.ChanV2, &pubsub.V2Typing{
		RoomID:         roomID,
		EphemeralEvent: ephEvent,
	})
}

func (h *Handler) OnReceipt(ctx context.Context, userID, roomID, ephEventType string, ephEvent json.RawMessage) {
	// update our records - we make an artifically new RR event if there are genuine changes
	// else it returns nil
	newReceipts, err := h.Store.ReceiptTable.Insert(roomID, ephEvent)
	if err != nil {
		logger.Err(err).Str("room", roomID).Msg("failed to store receipts")
		internal.GetSentryHubFromContextOrDefault(ctx).CaptureException(err)
		return
	}
	if len(newReceipts) == 0 {
		return
	}
	h.v2Pub.Notify(pubsub.ChanV2, &pubsub.V2Receipt{
		RoomID:   roomID,
		Receipts: newReceipts,
	})
}

func (h *Handler) AddToDeviceMessages(ctx context.Context, userID, deviceID string, msgs []json.RawMessage) {
	_, err := h.Store.ToDeviceTable.InsertMessages(userID, deviceID, msgs)
	if err != nil {
		logger.Err(err).Str("user", userID).Str("device", deviceID).Int("msgs", len(msgs)).Msg("V2: failed to store to-device messages")
		internal.GetSentryHubFromContextOrDefault(ctx).CaptureException(err)
	}
	h.v2Pub.Notify(pubsub.ChanV2, &pubsub.V2DeviceMessages{
		UserID:   userID,
		DeviceID: deviceID,
	})
}

func (h *Handler) UpdateUnreadCounts(ctx context.Context, roomID, userID string, highlightCount, notifCount *int) {
	// only touch the DB and notify if they have changed. sync v2 will alwyas include the counts
	// even if they haven't changed :(
	key := roomID + userID
	entry, ok := h.unreadMap[key]
	hc := 0
	if highlightCount != nil {
		hc = *highlightCount
	}
	nc := 0
	if notifCount != nil {
		nc = *notifCount
	}
	if ok && entry.Highlight == hc && entry.Notif == nc {
		return // dupe
	}
	h.unreadMap[key] = struct {
		Highlight int
		Notif     int
	}{
		Highlight: hc,
		Notif:     nc,
	}

	err := h.Store.UnreadTable.UpdateUnreadCounters(userID, roomID, highlightCount, notifCount)
	if err != nil {
		logger.Err(err).Str("user", userID).Str("room", roomID).Msg("failed to update unread counters")
		internal.GetSentryHubFromContextOrDefault(ctx).CaptureException(err)
	}
	h.v2Pub.Notify(pubsub.ChanV2, &pubsub.V2UnreadCounts{
		RoomID:            roomID,
		UserID:            userID,
		HighlightCount:    highlightCount,
		NotificationCount: notifCount,
	})
}

func (h *Handler) OnAccountData(ctx context.Context, userID, roomID string, events []json.RawMessage) {
	data, err := h.Store.InsertAccountData(userID, roomID, events)
	if err != nil {
		logger.Err(err).Str("user", userID).Str("room", roomID).Msg("failed to update account data")
		sentry.CaptureException(err)
		return
	}
	var types []string
	for _, d := range data {
		types = append(types, d.Type)
	}
	h.v2Pub.Notify(pubsub.ChanV2, &pubsub.V2AccountData{
		UserID: userID,
		RoomID: roomID,
		Types:  types,
	})
}

func (h *Handler) OnInvite(ctx context.Context, userID, roomID string, inviteState []json.RawMessage) {
	err := h.Store.InvitesTable.InsertInvite(userID, roomID, inviteState)
	if err != nil {
		logger.Err(err).Str("user", userID).Str("room", roomID).Msg("failed to insert invite")
		internal.GetSentryHubFromContextOrDefault(ctx).CaptureException(err)
		return
	}
	h.v2Pub.Notify(pubsub.ChanV2, &pubsub.V2InviteRoom{
		UserID: userID,
		RoomID: roomID,
	})
}

func (h *Handler) OnLeftRoom(ctx context.Context, userID, roomID string, leaveEv json.RawMessage) {
	// remove any invites for this user if they are rejecting an invite
	err := h.Store.InvitesTable.RemoveInvite(userID, roomID)
	if err != nil {
		logger.Err(err).Str("user", userID).Str("room", roomID).Msg("failed to retire invite")
		internal.GetSentryHubFromContextOrDefault(ctx).CaptureException(err)
	}

<<<<<<< HEAD
	// Remove room from the typing deviceHandler map, this ensures we always
	// have a device handling typing notifications for a given room.
	h.typingMu.Lock()
	defer h.typingMu.Unlock()
	delete(h.typingHandler, roomID)

=======
>>>>>>> a61a3fdd
	h.v2Pub.Notify(pubsub.ChanV2, &pubsub.V2LeaveRoom{
		UserID:     userID,
		RoomID:     roomID,
		LeaveEvent: leaveEv,
	})
}

func (h *Handler) EnsurePolling(p *pubsub.V3EnsurePolling) {
	log := logger.With().Str("user_id", p.UserID).Str("device_id", p.DeviceID).Logger()
	log.Info().Msg("EnsurePolling: new request")
	defer func() {
		log.Info().Msg("EnsurePolling: request finished")
	}()
	accessToken, since, err := h.v2Store.TokensTable.GetTokenAndSince(p.UserID, p.DeviceID, p.AccessTokenHash)
	if err != nil {
		log.Err(err).Msg("V3Sub: EnsurePolling unknown device")
		sentry.CaptureException(err)
		return
	}
	// don't block us from consuming more pubsub messages just because someone wants to sync
	go func() {
		// blocks until an initial sync is done
		pid := sync2.PollerID{
			UserID:   p.UserID,
			DeviceID: p.DeviceID,
		}
		h.pMap.EnsurePolling(
			pid, accessToken, since, false, log,
		)
		h.updateMetrics()
		h.v2Pub.Notify(pubsub.ChanV2, &pubsub.V2InitialSyncComplete{
			UserID:   p.UserID,
			DeviceID: p.DeviceID,
		})
	}()
}<|MERGE_RESOLUTION|>--- conflicted
+++ resolved
@@ -489,15 +489,12 @@
 		internal.GetSentryHubFromContextOrDefault(ctx).CaptureException(err)
 	}
 
-<<<<<<< HEAD
 	// Remove room from the typing deviceHandler map, this ensures we always
 	// have a device handling typing notifications for a given room.
 	h.typingMu.Lock()
 	defer h.typingMu.Unlock()
 	delete(h.typingHandler, roomID)
 
-=======
->>>>>>> a61a3fdd
 	h.v2Pub.Notify(pubsub.ChanV2, &pubsub.V2LeaveRoom{
 		UserID:     userID,
 		RoomID:     roomID,
