--- conflicted
+++ resolved
@@ -85,7 +85,6 @@
 	result := make(map[string]*internal.RoomMetadata, len(roomIDs))
 	for i := range roomIDs {
 		roomID := roomIDs[i]
-<<<<<<< HEAD
 		result[roomID] = c.copyRoom(roomID)
 	}
 	return result
@@ -99,34 +98,20 @@
 	result := make(map[string]*internal.RoomMetadata, len(joinNIDsByRoomID))
 	for roomID, _ := range joinNIDsByRoomID {
 		result[roomID] = c.copyRoom(roomID)
-=======
-		sr := c.roomIDToMetadata[roomID]
-		if sr == nil {
-			logger.Warn().Str("room", roomID).Msg("GlobalCache.LoadRoom: no metadata for this room, generating stub")
-			c.roomIDToMetadata[roomID] = internal.NewRoomMetadata(roomID)
-			sr = c.roomIDToMetadata[roomID]
-		}
-		srCopy := *sr
-		// copy the heroes or else we may modify the same slice which would be bad :(
-		srCopy.Heroes = make([]internal.Hero, len(sr.Heroes))
-		for i := range sr.Heroes {
-			srCopy.Heroes[i] = sr.Heroes[i]
-		}
-		result[roomID] = &srCopy
->>>>>>> 4bb74d0d
 	}
 	return result
 }
 
 // copyRoom returns a copy of the internal.RoomMetadata stored for this room.
 // This is an internal implementation detail of LoadRooms and LoadRoomsFromMap.
-// If the room is not present in the global cache, returns nil.
+// If the room is not present in the global cache, returns a stub metadata entry.
 // The caller MUST acquire a read lock on roomIDToMetadataMu before calling this.
 func (c *GlobalCache) copyRoom(roomID string) *internal.RoomMetadata {
 	sr := c.roomIDToMetadata[roomID]
 	if sr == nil {
-		logger.Warn().Str("room", roomID).Msg("GlobalCache.LoadRoom: no metadata for this room")
-		return nil
+		logger.Warn().Str("room", roomID).Msg("GlobalCache.LoadRoom: no metadata for this room, generating stub")
+		c.roomIDToMetadata[roomID] = internal.NewRoomMetadata(roomID)
+		sr = c.roomIDToMetadata[roomID]
 	}
 	srCopy := *sr
 	// copy the heroes or else we may modify the same slice which would be bad :(
